# WhatsApp AI Bot API

A comprehensive Node.js Express API that processes WhatsApp webhooks, stores messages in SQLite database, and provides AI-powered analysis using Azure OpenAI GPT-4o with intelligent auto-response capabilities.

## Table of Contents

- [Features](#features)
- [Architecture](#architecture)
- [Prerequisites](#prerequisites)
- [Installation & Setup](#installation--setup)
- [Configuration](#configuration)
- [Core Features](#core-features)
  - [WhatsApp Webhook Processing](#whatsapp-webhook-processing)
  - [AI Auto-Response System](#ai-auto-response-system)
  - [Azure OpenAI Integration](#azure-openai-integration)
  - [Phone Number Extraction](#phone-number-extraction)
  - [Message Sending](#message-sending)
- [API Endpoints](#api-endpoints)
- [Testing](#testing)
- [Database Schema](#database-schema)
- [Deployment](#deployment)
- [Security](#security)
- [Troubleshooting](#troubleshooting)
- [Project Structure](#project-structure)
- [Contributing](#contributing)

## Features

- 🔗 **WhatsApp Webhook Processing** - Receive and process WhatsApp messages with metadata
- 💾 **SQLite Database Storage** - Persistent storage with automatic indexing and views
- 🤖 **AI Auto-Response System** - Database-driven AI responses for authorized users
- 🧠 **Azure OpenAI Integration** - GPT-4o powered conversation analysis and chat
- 📞 **Phone Number Extraction** - International phone number parsing from WhatsApp IDs
- 📤 **Message Sending** - Send individual and bulk WhatsApp messages via Wasender API
- 👥 **AI User Management** - Dynamic whitelist system for AI-enabled users
- 📊 **Message Analytics** - Search, filter, and analyze conversations
- 🔍 **AI-Powered Insights** - Sentiment analysis and conversation summaries

## Architecture

```
                          ┌─────────────────────┐
                          │   WhatsApp Cloud    │
                          └──────────┬──────────┘
                                     │ Webhook
                                     ▼
┌────────────────────────────────────────────────────────────┐
│                      Express API Server                     │
│                                                              │
│  ┌──────────────┐  ┌───────────────┐  ┌─────────────────┐ │
│  │   Webhook    │  │  AI User      │  │   Message       │ │
│  │   Handler    │─▶│  Whitelist    │─▶│   Sender        │ │
│  └──────────────┘  └───────────────┘  └─────────────────┘ │
│         │                   │                   │           │
│         ▼                   ▼                   ▼           │
│  ┌──────────────────────────────────────────────────────┐  │
│  │            SQLite Database (2 Tables)                │  │
│  │  • whatsapp_messages   • ai_enabled_users           │  │
│  └──────────────────────────────────────────────────────┘  │
│         │                                                   │
│         ▼                                                   │
│  ┌──────────────────────────────────────────────────────┐  │
│  │              Azure OpenAI GPT-4o                     │  │
│  │  • Chat Completion  • Analysis  • Summarization     │  │
│  └──────────────────────────────────────────────────────┘  │
└────────────────────────────────────────────────────────────┘
```

## Prerequisites

- Node.js (v14 or higher)
- npm or yarn
- SQLite3
- Azure OpenAI account with GPT-4o deployment
- Wasender API account (for message sending)

## Installation & Setup

### 1. Clone and Install

```bash
git clone <repository-url>
cd wasp-ai-bot
npm install
```

### 2. Environment Configuration

Create a `.env` file in the root directory:

```bash
# Azure OpenAI Configuration (Required)
AZURE_OPENAI_API_KEY=your_subscription_key_here
AZURE_OPENAI_ENDPOINT=https://your-resource-name.openai.azure.com/
AZURE_OPENAI_API_VERSION=2024-12-01-preview
AZURE_OPENAI_DEPLOYMENT_NAME=your-gpt4o-deployment-name

# Optional: Model Configuration
AZURE_OPENAI_MODEL=gpt-4o
MAX_TOKENS=1500
TEMPERATURE=0.7

# Wasender API Configuration (Required for message sending)
WASENDER_API_TOKEN=your_wasender_api_token_here
```

### 3. Database Setup

Bootstrap the SQLite database (creates tables, indexes, views, and triggers):

```bash
# Create database without sample data
npm run bootstrap

# Or create database with sample data
npm run bootstrap:sample
```

### 4. Start the Server

```bash
# Production mode
npm start

# Development mode (with auto-restart)
npm run dev
```

The server will start on port 80. You should see:

```
✅ All required environment variables are set
Express API listening on port 80
```

## Configuration

### Required Environment Variables

| Variable                       | Description                       | Example                                 |
| ------------------------------ | --------------------------------- | --------------------------------------- |
| `AZURE_OPENAI_API_KEY`         | Azure OpenAI subscription key     | `abc123...`                             |
| `AZURE_OPENAI_ENDPOINT`        | Azure OpenAI endpoint URL         | `https://my-resource.openai.azure.com/` |
| `AZURE_OPENAI_API_VERSION`     | API version                       | `2024-12-01-preview`                    |
| `AZURE_OPENAI_DEPLOYMENT_NAME` | GPT-4o deployment name            | `gpt-4o-deployment`                     |
| `WASENDER_API_TOKEN`           | Wasender API authentication token | `xyz789...`                             |

### Optional Configuration

| Variable             | Description               | Default  |
| -------------------- | ------------------------- | -------- |
| `AZURE_OPENAI_MODEL` | Model name                | `gpt-4o` |
| `MAX_TOKENS`         | Maximum response tokens   | `1500`   |
| `TEMPERATURE`        | AI creativity level (0-1) | `0.7`    |

## Core Features

### WhatsApp Webhook Processing

The API receives WhatsApp webhooks, extracts message data, and stores it in the database with automatic AI response for authorized users.

**Webhook Flow:**

1. WhatsApp sends webhook to `POST /webhook`
2. System checks if sender is in AI-enabled users list
3. If authorized, generates AI response using conversation history
4. Automatically sends response via Wasender API
5. Stores all messages in database with metadata

**Example Webhook Payload:**

```json
{
  "event": "messages.received",
  "sessionId": "7880f22816319b6c2483f36f377abaea",
  "data": {
    "key": {
      "remoteJid": "256700000000@s.whatsapp.net",
      "fromMe": false,
      "id": "3EB0123456789"
    },
    "pushName": "John Doe",
    "message": {
      "conversation": "Hello, I need help"
    },
    "messageTimestamp": "1734530087"
  }
}
```

### AI Auto-Response System

**Database-Driven Whitelist**

Instead of hardcoded keywords, the system uses a database table (`ai_enabled_users`) to control which users receive AI responses.

**Benefits:**

- ✅ Add/remove users without code deployment
- ✅ Enable/disable AI responses per user
- ✅ Track user interactions and last contact
- ✅ Store user metadata (name, notes)
- ✅ Audit trail for AI usage

**How It Works:**

```javascript
// When webhook receives a message:
1. Extract phone number from remoteJid (e.g., "256700000000@s.whatsapp.net")
2. Check if user exists in ai_enabled_users table
3. Verify user's enabled status is true
4. If authorized:
   - Retrieve conversation history
   - Generate AI response using GPT-4o
   - Send response via Wasender API
   - Update user's last_interaction timestamp
```

**Example: Adding an AI-Enabled User**

```bash
curl -X POST http://localhost/ai-users/add \
  -H "Content-Type: application/json" \
  -d '{
    "remoteJid": "256700000000@s.whatsapp.net",
    "name": "John Doe",
    "notes": "VIP customer - priority support"
  }'
```

### Azure OpenAI Integration

**1. Basic Chat Completion**

Send messages to GPT-4o and receive responses.

**Endpoint:** `POST /ai/chat`

**Request:**

```json
{
  "message": "What are the benefits of AI in customer service?",
  "options": {
    "temperature": 0.7,
    "maxTokens": 1000
  }
}
```

**Response:**

```json
{
  "status": "success",
  "message": "AI in customer service offers several key benefits: 1) 24/7 availability...",
  "usage": {
    "prompt_tokens": 15,
    "completion_tokens": 120,
    "total_tokens": 135
  },
  "model": "gpt-4o",
  "finishReason": "stop"
}
```

**2. Conversation Analysis**

Analyze WhatsApp conversations with AI using stored message history.

**Endpoint:** `POST /ai/analyze-conversation`

**Request:**

```json
{
  "sessionId": "7880f22816319b6c2483f36f377abaea",
  "prompt": "Analyze the sentiment and identify key concerns",
  "limit": 10
}
```

**3. Message Summarization**

Generate concise summaries of WhatsApp conversations.

**Endpoint:** `POST /ai/summarize`

**Request:**

```json
{
  "sessionId": "7880f22816319b6c2483f36f377abaea",
  "limit": 50
}
```

### Phone Number Extraction

Extract phone numbers from WhatsApp remote JIDs with international support.

**Function:** `extractPhoneNumberFromRemoteJid(remoteJid)`

**Supported Formats:**

- Standard: `256700000000@s.whatsapp.net` → `256700000000`
- Group: `120363123456789@g.us` → `null` (groups return null)
- Business: `256700000000@c.us` → `256700000000`

**Supported Country Codes:**
`1, 7, 20, 27, 30, 31, 32, 33, 34, 39, 40, 41, 43, 44, 45, 46, 47, 48, 49, 51, 52, 53, 54, 55, 56, 57, 58, 60, 61, 62, 63, 64, 65, 66, 81, 82, 84, 86, 90, 91, 92, 93, 94, 95, 98, 212, 213, 216, 218, 220, 221, 222, 223, 224, 225, 226, 227, 228, 229, 230, 231, 232, 233, 234, 235, 236, 237, 238, 239, 240, 241, 242, 243, 244, 245, 246, 247, 248, 249, 250, 251, 252, 253, 254, 255, 256, 257, 258, 260, 261, 262, 263, 264, 265, 266, 267, 268, 269, 290, 291, 297, 298, 299, 350, 351, 352, 353, 354, 355, 356, 357, 358, 359, 370, 371, 372, 373, 374, 375, 376, 377, 378, 380, 381, 382, 383, 385, 386, 387, 389, 420, 421, 423, 500, 501, 502, 503, 504, 505, 506, 507, 508, 509, 590, 591, 592, 593, 594, 595, 596, 597, 598, 599, 670, 672, 673, 674, 675, 676, 677, 678, 679, 680, 681, 682, 683, 684, 685, 686, 687, 688, 689, 690, 691, 692, 850, 852, 853, 855, 856, 880, 886, 960, 961, 962, 963, 964, 965, 966, 967, 968, 970, 971, 972, 973, 974, 975, 976, 977, 992, 993, 994, 995, 996, 998`

**Usage Example:**

```javascript
const phone = extractPhoneNumberFromRemoteJid("256700000000@s.whatsapp.net");
console.log(phone); // "256700000000"
```

### Message Sending

Send WhatsApp messages using the Wasender API.

**Function:** `sendWhatsAppMessage(sessionId, remoteJid, message)`

**Single Message Example:**

```javascript
await sendWhatsAppMessage(
  "7880f22816319b6c2483f36f377abaea",
  "256700000000@s.whatsapp.net",
  "Hello! This is an automated response."
);
```

**Bulk Message Example:**

```javascript
const recipients = [
  { remoteJid: "256700000000@s.whatsapp.net", message: "Hello User 1" },
  { remoteJid: "256700000001@s.whatsapp.net", message: "Hello User 2" },
];

for (const { remoteJid, message } of recipients) {
  await sendWhatsAppMessage(sessionId, remoteJid, message);
}
```

**Wasender API Integration:**

```bash
curl -X POST https://api.wasender.co.ug/api/v1/send/chat/text/7880f22816319b6c2483f36f377abaea \
  -H "Content-Type: application/json" \
  -H "token: YOUR_TOKEN" \
  -d '{
    "to": "256700000000@s.whatsapp.net",
    "msg": "Your message here"
  }'
```

## API Endpoints

### Core Endpoints

| Method | Endpoint   | Description                    |
| ------ | ---------- | ------------------------------ |
| GET    | `/`        | API status and welcome message |
| GET    | `/health`  | Health check endpoint          |
| POST   | `/webhook` | Receive WhatsApp webhooks      |

### Message Query Endpoints

| Method | Endpoint                       | Description                            |
| ------ | ------------------------------ | -------------------------------------- |
| GET    | `/messages`                    | Get all messages (with optional limit) |
| GET    | `/messages/session/:sessionId` | Get messages by session ID             |
| GET    | `/messages/contact/:remoteJid` | Get messages by contact                |
| GET    | `/messages/search?q=term`      | Search messages by content             |
| GET    | `/messages/recent?hours=24`    | Get recent messages                    |
| GET    | `/messages/stats`              | Get message statistics                 |
| GET    | `/messages/date-range`         | Get messages within date range         |

### AI-Powered Endpoints

| Method | Endpoint                   | Description                  |
| ------ | -------------------------- | ---------------------------- |
| POST   | `/ai/chat`                 | Azure OpenAI chat completion |
| POST   | `/ai/analyze-conversation` | AI conversation analysis     |
| POST   | `/ai/summarize`            | AI message summarization     |

### AI User Management Endpoints

| Method | Endpoint                      | Description                 |
| ------ | ----------------------------- | --------------------------- |
| POST   | `/ai-users/add`               | Add user to AI whitelist    |
| GET    | `/ai-users`                   | List all AI-enabled users   |
| GET    | `/ai-users/check/:remoteJid`  | Check if user is AI-enabled |
| GET    | `/ai-users/:remoteJid`        | Get specific user details   |
| PUT    | `/ai-users/:remoteJid/toggle` | Enable/disable AI for user  |
| DELETE | `/ai-users/:remoteJid/remove` | Disable user (soft delete)  |
| DELETE | `/ai-users/:remoteJid/delete` | Permanently delete user     |

### Message Sending Endpoints

| Method | Endpoint              | Description                 |
| ------ | --------------------- | --------------------------- |
| POST   | `/send-message`       | Send WhatsApp message       |
| POST   | `/send-bulk-messages` | Send bulk WhatsApp messages |

## Testing

The project includes comprehensive testing files for all features using VS Code's REST Client extension.

### Test Files (in `/rest` directory)

1. **ai-chat.http** - AI chat completion tests (12 tests)
2. **ai-analyze.http** - Conversation analysis tests (15 tests)
3. **ai-summarize.http** - Summarization tests (10 tests)
4. **messages.http** - Message query tests (20 tests)
5. **webhook.http** - Webhook processing tests (8 tests)
6. **stats.http** - Statistics tests (6 tests)
7. **date-range.http** - Date range query tests (8 tests)
8. **send-messages.http** - Message sending tests (12 tests)
9. **ai-users.http** - AI user management tests (36 tests)

**Total: 127 test cases**

### Running Tests

**Using REST Client (VS Code Extension):**

1. Install the "REST Client" extension in VS Code
2. Open any `.http` file in the `/rest` directory
3. Click "Send Request" above any test case

**Example Test Cases:**

```http
### Add AI-Enabled User
POST http://localhost/ai-users/add
Content-Type: application/json

{
  "remoteJid": "256700000000@s.whatsapp.net",
  "name": "John Doe",
  "notes": "VIP customer"
}

### Check if User is AI-Enabled
GET http://localhost/ai-users/check/256700000000@s.whatsapp.net

### Toggle AI Status
PUT http://localhost/ai-users/256700000000@s.whatsapp.net/toggle

### Send Message
POST http://localhost/send-message
Content-Type: application/json

{
  "sessionId": "7880f22816319b6c2483f36f377abaea",
  "remoteJid": "256700000000@s.whatsapp.net",
  "message": "Hello from the API!"
}
```

### Automated Database Tests

Run the automated test suite:

```bash
node test-ai-users.js
```

**Test Coverage:**

- ✅ Add AI user
- ✅ Check if user is AI-enabled
- ✅ Get user details
- ✅ List all users
- ✅ Update user interaction timestamp
- ✅ Toggle user status
- ✅ Remove user (soft delete)
- ✅ Check removed user
- ✅ Delete user permanently
- ✅ Verify deletion

## Database Schema

### Table: `whatsapp_messages`

Stores all received WhatsApp messages with full metadata.

| Column             | Type         | Description                            |
| ------------------ | ------------ | -------------------------------------- |
| `id`               | INTEGER (PK) | Auto-incrementing primary key          |
| `event`            | TEXT         | Event type (e.g., 'messages.received') |
| `sessionId`        | TEXT         | WhatsApp session identifier            |
| `pushName`         | TEXT         | Contact display name                   |
| `remoteJid`        | TEXT         | WhatsApp contact ID                    |
| `timestamp`        | INTEGER      | Webhook timestamp (milliseconds)       |
| `messageTimestamp` | INTEGER      | Message timestamp (seconds)            |
| `messageId`        | TEXT         | Unique message identifier              |
| `message`          | TEXT         | Message content                        |
| `broadcast`        | BOOLEAN      | Whether message is broadcast           |
| `created_at`       | DATETIME     | Record creation timestamp              |
| `updated_at`       | DATETIME     | Record update timestamp                |

**Indexes:**

- `idx_sessionId` - Fast session-based queries
- `idx_remoteJid` - Fast contact-based queries
- `idx_messageTimestamp` - Fast time-based queries
- `idx_message` - Fast message content searches

**Views:**

- `messages_view` - Human-readable timestamps and formatted data

**Triggers:**

- `update_whatsapp_messages_timestamp` - Auto-update `updated_at` on modifications

### Table: `ai_enabled_users`

Controls which WhatsApp users receive AI auto-responses.

| Column             | Type          | Description                             |
| ------------------ | ------------- | --------------------------------------- |
| `id`               | INTEGER (PK)  | Auto-incrementing primary key           |
| `remoteJid`        | TEXT (UNIQUE) | WhatsApp contact ID                     |
| `phoneNumber`      | TEXT          | Extracted phone number                  |
| `name`             | TEXT          | User's display name                     |
| `enabled`          | BOOLEAN       | AI response enabled status (default: 1) |
| `notes`            | TEXT          | Optional notes about the user           |
| `last_interaction` | DATETIME      | Last AI interaction timestamp           |
| `created_at`       | DATETIME      | Record creation timestamp               |
| `updated_at`       | DATETIME      | Record update timestamp                 |

**Indexes:**

- `idx_ai_users_remoteJid` - Fast user lookup
- `idx_ai_users_phoneNumber` - Phone number searches
- `idx_ai_users_enabled` - Filter enabled users

**Views:**

- `ai_enabled_users_view` - Formatted view with human-readable timestamps

**Triggers:**

- `update_ai_enabled_users_timestamp` - Auto-update `updated_at` on modifications

### Sample Queries

**Get AI-enabled users:**

```sql
SELECT * FROM ai_enabled_users WHERE enabled = 1;
```

**Get conversation history for AI context:**

```sql
SELECT pushName, message, messageTimestamp
FROM whatsapp_messages
WHERE remoteJid = '256700000000@s.whatsapp.net'
ORDER BY messageTimestamp DESC
LIMIT 10;
```

**Get message statistics:**

```sql
SELECT
  COUNT(*) as total_messages,
  COUNT(DISTINCT remoteJid) as unique_contacts,
  COUNT(DISTINCT sessionId) as sessions,
  MAX(created_at) as latest_message
FROM whatsapp_messages;
```

## Deployment

### Local Development

```bash
# Install dependencies
npm install

# Setup database
npm run bootstrap

# Start server
npm run dev
```

### Production Deployment

**1. Environment Configuration**

Ensure all environment variables are set in production:

```bash
# .env file
AZURE_OPENAI_API_KEY=your_production_key
AZURE_OPENAI_ENDPOINT=your_production_endpoint
AZURE_OPENAI_API_VERSION=2024-12-01-preview
AZURE_OPENAI_DEPLOYMENT_NAME=your_deployment_name
WASENDER_API_TOKEN=your_production_token
```

**2. Database Setup**

```bash
npm run bootstrap
```

**3. Start Server**

```bash
# Using npm
npm start

# Using PM2 (recommended for production)
pm2 start server.js --name whatsapp-ai-bot

# Using systemd service
sudo systemctl start whatsapp-ai-bot
```

**4. Port Configuration**

The server runs on port 80 by default. For production:

- Use a reverse proxy (nginx, Apache) for HTTPS
- Or modify `server.js` to use a different port
- Ensure firewall rules allow the configured port

### Cloud Deployment

**Azure App Service:**

```bash
az webapp up --name whatsapp-ai-bot --runtime "NODE|16-lts"
```

**AWS Elastic Beanstalk:**

```bash
eb init -p node.js whatsapp-ai-bot
eb create whatsapp-ai-bot-env
eb deploy
```

**Heroku:**

```bash
heroku create whatsapp-ai-bot
git push heroku main
```

**Docker:**

```dockerfile
FROM node:16
WORKDIR /app
COPY package*.json ./
RUN npm install
COPY . .
EXPOSE 80
CMD ["node", "server.js"]
```

```bash
docker build -t whatsapp-ai-bot .
docker run -p 80:80 --env-file .env whatsapp-ai-bot
```

## Security

### Environment Variables

- ✅ Never commit `.env` file to version control
- ✅ Add `.env` to `.gitignore`
- ✅ Use secure environment variable storage in production
- ✅ Rotate API keys regularly

### API Token Security

The application validates environment variables at startup:

```javascript
if (!process.env.WASENDER_API_TOKEN) {
  console.error(
    "❌ Error: WASENDER_API_TOKEN is not set in environment variables"
  );
  process.exit(1);
}
```

### Production Best Practices

1. **HTTPS:** Always use HTTPS in production
2. **Rate Limiting:** Implement rate limiting for API endpoints
3. **Authentication:** Add API authentication for sensitive endpoints
4. **Webhook Validation:** Verify webhook signatures from WhatsApp
5. **Database Backups:** Regular automated backups of SQLite database
6. **Monitoring:** Monitor token usage and API costs
7. **Logging:** Implement structured logging for audit trails
8. **Error Handling:** Never expose sensitive information in error messages

### Webhook Security

<<<<<<< HEAD
Validate incoming webhooks to prevent unauthorized access:
=======
## Andrew AI Assistant Feature

### Overview

The Andrew AI Assistant is an intelligent auto-response feature integrated into the WhatsApp webhook endpoint. When users send messages that start with "Andrew" (case-insensitive), the system automatically:

1. **Detects the trigger** - Messages starting with "Andrew"
2. **Retrieves conversation history** - Gets the last 20 messages from that contact
3. **Generates AI response** - Uses Azure OpenAI GPT-4o with conversation context
4. **Sends automatic reply** - Responds back to the user via Wasender API

### How It Works

#### 1. Message Detection

```javascript
if (messageText.toLowerCase().startsWith("andrew")) {
  // Trigger AI processing
}
```

#### 2. History Retrieval

- Fetches last 20 messages from the sender using `db.getMessagesByContact()`
- Formats messages with timestamps and sender names for context

#### 3. AI Processing

- Creates a context-aware prompt including conversation history
- Uses Azure OpenAI GPT-4o with configurable temperature (0.7) and max tokens (200)
- Generates a conversational, WhatsApp-appropriate response

#### 4. Response Delivery

- Extracts phone number from WhatsApp remoteJid
- Sends AI response back to user via Wasender API
- Logs success/failure for monitoring

### Configuration

#### Required Environment Variables

```bash
# Azure OpenAI (for AI responses)
AZURE_OPENAI_ENDPOINT=https://your-resource.openai.azure.com/
AZURE_OPENAI_API_KEY=your_api_key_here
AZURE_OPENAI_DEPLOYMENT_NAME=your_gpt4o_deployment
AZURE_OPENAI_API_VERSION=2024-02-15-preview
AZURE_OPENAI_MODEL=gpt-4o

# Wasender API (for sending responses)
WASENDER_API_TOKEN=your_wasender_token_here
WASENDER_API_URL=https://wasenderapi.com/api/send-message
```

### Example Usage

#### User sends:

```
"Andrew, what's the best programming language for beginners?"
```

#### System processes:

1. Detects "Andrew" trigger
2. Retrieves conversation history
3. Generates contextual AI response
4. Sends response back to user

#### User receives:

```
"Hi! For beginners, I'd recommend starting with Python. It has clean syntax, great learning resources, and is widely used in web development, data science, and automation. What type of projects are you interested in building?"
```

### Supported Message Formats

- **Regular text**: `"Andrew, help me with..."`
- **Extended text**: Long messages with extended text format
- **Case insensitive**: `"andrew"`, `"Andrew"`, `"ANDREW"`
- **With punctuation**: `"Andrew, could you please..."`
- **Group messages**: Works in group chats too

### Testing

#### REST Client Tests

- `rest/andrew.http` - Comprehensive Andrew-specific tests
- `rest/webhook.http` - General webhook tests including Andrew examples
- `test-andrew-simple.http` - Quick Andrew functionality test

#### Manual Testing

1. Send webhook with Andrew message
2. Check database for message storage
3. Verify AI response generation
4. Confirm message delivery via Wasender

### Response Characteristics

- **Conversational tone** - Friendly and approachable
- **Context-aware** - References previous conversation when relevant
- **Concise** - Optimized for WhatsApp (200 token limit)
- **Helpful** - Provides actionable information and guidance

### Error Handling

The system gracefully handles various error scenarios:

- **Azure OpenAI failures** - Logs error, continues normal webhook processing
- **Phone extraction errors** - Attempts multiple parsing strategies
- **Wasender API errors** - Logs failure but doesn't break webhook
- **Database errors** - Isolated from AI processing failures

### Monitoring

Check webhook response for AI processing status:

```json
{
  "status": "success",
  "data": {
    "aiResponse": {
      "sent": true,
      "phoneNumber": "+256703722777",
      "response": "AI generated response text",
      "sendResult": { ... }
    }
  }
}
```

### Performance Considerations

- **Parallel processing** - AI and messaging operations run asynchronously
- **History limit** - Only retrieves last 20 messages for context
- **Token optimization** - 200 token limit for quick responses
- **Rate limiting** - Wasender API has built-in rate limiting

### Future Enhancements

- **Multiple triggers** - Support for other AI assistant names
- **Smart routing** - Different AI personalities for different triggers
- **Rich responses** - Support for images, links, and formatted text
- **Learning** - Improved responses based on user feedback

## Error Handling
>>>>>>> ab1a16bd

```javascript
// Add webhook signature validation
const crypto = require("crypto");

function validateWebhookSignature(payload, signature, secret) {
  const hash = crypto
    .createHmac("sha256", secret)
    .update(JSON.stringify(payload))
    .digest("hex");
  return hash === signature;
}
```

## Troubleshooting

### Common Issues

**1. Port 80 Access Denied**

```bash
# Run with sudo (Linux/Mac)
sudo npm start

# Or use a different port
# Modify server.js: const PORT = process.env.PORT || 3000;
```

**2. Database Connection Errors**

```bash
# Verify database exists
ls -l libraries/database/whatsapp_messages.db

# Recreate database
npm run bootstrap
```

**3. Azure OpenAI Authentication Errors**

```bash
# Verify environment variables
node -e "console.log(process.env.AZURE_OPENAI_API_KEY)"

# Check endpoint format (must end with /)
# Correct: https://resource.openai.azure.com/
# Wrong: https://resource.openai.azure.com
```

**4. Wasender API Token Error**

```bash
# Verify token is set
echo %WASENDER_API_TOKEN%

# Test token with curl
curl -H "token: YOUR_TOKEN" https://api.wasender.co.ug/api/v1/sessions
```

**5. AI Auto-Response Not Working**

```bash
# Check if user is in whitelist
curl http://localhost/ai-users/check/256700000000@s.whatsapp.net

# Add user to whitelist
curl -X POST http://localhost/ai-users/add \
  -H "Content-Type: application/json" \
  -d '{"remoteJid": "256700000000@s.whatsapp.net", "name": "Test User"}'
```

### Debug Mode

Enable detailed logging:

```bash
# Set environment variables
set NODE_ENV=development
set DEBUG=*

# Start server
npm run dev
```

### Testing Connectivity

```bash
# Test health endpoint
curl http://localhost/health

# Test AI chat
curl -X POST http://localhost/ai/chat \
  -H "Content-Type: application/json" \
  -d '{"message": "test"}'

# Test database
curl http://localhost/messages/stats
```

## Project Structure

```
wasp-ai-bot/
├── server.js                          # Main Express server (25+ endpoints)
├── package.json                       # Dependencies and scripts
├── .env                              # Environment variables (gitignored)
├── .gitignore                        # Git ignore rules
├── test-ai-users.js                  # Automated database tests
│
├── libraries/                        # Core libraries and utilities
│   ├── ai/
│   │   └── azure-openai-helper.js    # Azure OpenAI integration
│   │
│   └── database/
│       ├── setup.sql                 # Database schema (2 tables, views, triggers)
│       ├── queries.sql               # Sample SQL queries
│       ├── bootstrap.js              # Database initialization script
│       ├── db-helper.js              # Database utility class (15+ methods)
│       └── whatsapp_messages.db      # SQLite database file
│
└── rest/                             # REST Client test files (127 tests)
    ├── ai-chat.http                  # AI chat completion tests (12)
    ├── ai-analyze.http               # Conversation analysis tests (15)
    ├── ai-summarize.http             # Summarization tests (10)
    ├── messages.http                 # Message query tests (20)
    ├── webhook.http                  # Webhook tests (8)
    ├── stats.http                    # Statistics tests (6)
    ├── date-range.http               # Date range query tests (8)
    ├── send-messages.http            # Message sending tests (12)
    └── ai-users.http                 # AI user management tests (36)
```

## Contributing

We welcome contributions! Please follow these guidelines:

### Getting Started

1. Fork the repository
2. Create a feature branch: `git checkout -b feature/amazing-feature`
3. Make your changes
4. Write/update tests
5. Test thoroughly using REST Client test files
6. Commit your changes: `git commit -m 'Add amazing feature'`
7. Push to the branch: `git push origin feature/amazing-feature`
8. Open a Pull Request

### Code Style

- Use 2-space indentation
- Follow existing code patterns
- Add comments for complex logic
- Use meaningful variable names

### Testing Requirements

- All new features must have corresponding tests
- Ensure all existing tests pass
- Add test cases to appropriate `.http` files
- Run automated tests: `node test-ai-users.js`

### Documentation

- Update README.md for new features
- Add inline code comments
- Update API endpoint documentation
- Include usage examples

## Support

- **Issues:** [GitHub Issues](https://github.com/yourusername/wasp-ai-bot/issues)
- **Discussions:** [GitHub Discussions](https://github.com/yourusername/wasp-ai-bot/discussions)
- **Email:** support@example.com

## Roadmap

### Version 2.0 (Planned)

- [ ] Multi-language support
- [ ] Advanced analytics dashboard
- [ ] Custom AI training per user
- [ ] Voice message transcription
- [ ] Image analysis with GPT-4 Vision
- [ ] Scheduled message sending
- [ ] Webhook retry mechanism
- [ ] Real-time notifications via WebSocket
- [ ] User permission levels
- [ ] API rate limiting

### Future Enhancements

- PostgreSQL support for larger deployments
- Redis caching layer
- GraphQL API
- Admin dashboard UI
- Conversation templates
- A/B testing for AI responses
- Integration with other messaging platforms

## License

This project is open source and available under the [MIT License](LICENSE).

---

**Made with ❤️ for WhatsApp automation and AI integration**<|MERGE_RESOLUTION|>--- conflicted
+++ resolved
@@ -612,108 +612,82 @@
 **2. Database Setup**
 
 ```bash
-npm run bootstrap
-```
-
-**3. Start Server**
-
-```bash
-# Using npm
-npm start
-
-# Using PM2 (recommended for production)
-pm2 start server.js --name whatsapp-ai-bot
-
-# Using systemd service
-sudo systemctl start whatsapp-ai-bot
-```
-
-**4. Port Configuration**
-
-The server runs on port 80 by default. For production:
-
-- Use a reverse proxy (nginx, Apache) for HTTPS
-- Or modify `server.js` to use a different port
-- Ensure firewall rules allow the configured port
-
-### Cloud Deployment
-
-**Azure App Service:**
-
-```bash
-az webapp up --name whatsapp-ai-bot --runtime "NODE|16-lts"
-```
-
-**AWS Elastic Beanstalk:**
-
-```bash
-eb init -p node.js whatsapp-ai-bot
-eb create whatsapp-ai-bot-env
-eb deploy
-```
-
-**Heroku:**
-
-```bash
-heroku create whatsapp-ai-bot
-git push heroku main
-```
-
-**Docker:**
-
-```dockerfile
-FROM node:16
-WORKDIR /app
-COPY package*.json ./
-RUN npm install
-COPY . .
-EXPOSE 80
-CMD ["node", "server.js"]
-```
-
-```bash
-docker build -t whatsapp-ai-bot .
-docker run -p 80:80 --env-file .env whatsapp-ai-bot
-```
-
-## Security
-
-### Environment Variables
-
-- ✅ Never commit `.env` file to version control
-- ✅ Add `.env` to `.gitignore`
-- ✅ Use secure environment variable storage in production
-- ✅ Rotate API keys regularly
-
-### API Token Security
-
-The application validates environment variables at startup:
-
-```javascript
-if (!process.env.WASENDER_API_TOKEN) {
-  console.error(
-    "❌ Error: WASENDER_API_TOKEN is not set in environment variables"
-  );
-  process.exit(1);
-}
-```
-
-### Production Best Practices
-
-1. **HTTPS:** Always use HTTPS in production
-2. **Rate Limiting:** Implement rate limiting for API endpoints
-3. **Authentication:** Add API authentication for sensitive endpoints
-4. **Webhook Validation:** Verify webhook signatures from WhatsApp
-5. **Database Backups:** Regular automated backups of SQLite database
-6. **Monitoring:** Monitor token usage and API costs
-7. **Logging:** Implement structured logging for audit trails
-8. **Error Handling:** Never expose sensitive information in error messages
-
-### Webhook Security
-
-<<<<<<< HEAD
-Validate incoming webhooks to prevent unauthorized access:
-=======
+# Navigate to database folder
+cd libraries/database
+
+# Create database
+sqlite3 whatsapp_messages.db < setup.sql
+
+# Verify creation
+sqlite3 whatsapp_messages.db ".tables"
+```
+
+### Query Examples
+
+See `libraries/database/queries.sql` for sample queries:
+
+- Get messages by session or contact
+- Search message content
+- Filter by date ranges
+- Generate statistics
+- And more...
+
+## Configuration
+
+### Required Environment Variables
+
+- `AZURE_OPENAI_API_KEY`: Your Azure OpenAI subscription key
+- `AZURE_OPENAI_ENDPOINT`: Your Azure OpenAI endpoint URL
+- `AZURE_OPENAI_API_VERSION`: API version (2024-12-01-preview)
+- `AZURE_OPENAI_DEPLOYMENT_NAME`: Name of your GPT-4o deployment
+
+### Optional Configuration
+
+- `AZURE_OPENAI_MODEL`: Model name (default: gpt-4o)
+- `MAX_TOKENS`: Maximum response tokens (default: 1500)
+- `TEMPERATURE`: AI creativity level (default: 0.7)
+
+## Architecture
+
+### Data Flow
+
+```
+WhatsApp → Webhook → API Endpoint → Data Restructuring → Database Storage
+                                ↓
+              Azure OpenAI ← Message Analysis ← Query Interface
+```
+
+### Key Components
+
+- **Express Server**: Core API framework
+- **WhatsApp Webhook Handler**: Processes incoming messages
+- **SQLite Database**: Message storage with indexing
+- **Azure OpenAI Helper**: AI integration and processing
+- **Database Helper**: Query and data management utilities
+
+## AI Features
+
+### 🤖 **AI Integration**
+
+- **GPT-4o Support**: Direct integration with Azure OpenAI GPT-4o
+- **Conversation Context**: Uses WhatsApp message history for context
+- **Flexible Input**: Supports both single messages and conversation arrays
+- **Token Management**: Tracks and reports token usage
+
+### 📊 **WhatsApp Analysis**
+
+- **Conversation Analysis**: Analyze sentiment, topics, and patterns
+- **Message Summarization**: Generate concise summaries of conversations
+- **Context-Aware**: Uses stored WhatsApp messages for better responses
+- **Multiple Filters**: Analyze by session, contact, or time period
+
+### ⚙️ **Configuration Options**
+
+- **Temperature Control**: Adjust AI creativity/randomness
+- **Token Limits**: Control response length
+- **Model Selection**: Specify which model deployment to use
+- **Error Handling**: Comprehensive error messages and status codes
+
 ## Andrew AI Assistant Feature
 
 ### Overview
@@ -862,7 +836,151 @@
 - **Learning** - Improved responses based on user feedback
 
 ## Error Handling
->>>>>>> ab1a16bd
+
+### Authentication Errors
+
+- **401**: Check your `AZURE_OPENAI_API_KEY`
+- **404**: Verify `AZURE_OPENAI_DEPLOYMENT_NAME`
+- **429**: Rate limit exceeded - implement retry logic
+
+### Database Errors
+
+- Connection failures and recovery
+- Data validation and sanitization
+- Transaction rollback on failures
+
+## Security Notes
+
+- Keep your `.env` file secure and never commit it to version control
+- Use environment variables in production
+- Consider implementing rate limiting for production deployments
+- Monitor token usage to manage Azure OpenAI costs
+- Validate webhook authenticity in production
+
+## Development
+
+### Scripts
+
+- `npm start` - Start production server
+- `npm run dev` - Start development server with auto-restart
+- `npm run bootstrap` - Initialize database
+- `npm run bootstrap:sample` - Initialize database with sample data
+
+### File Structure
+
+```
+├── server.js                  # Main Express server
+├── libraries/                 # Core libraries and utilities
+│   ├── ai/
+│   │   └── azure-openai-helper.js  # Azure OpenAI integration
+│   └── database/
+│       ├── setup.sql              # Database schema
+│       ├── queries.sql            # Sample queries
+│       ├── bootstrap.js           # Database initialization
+│       ├── db-helper.js           # Database utility class
+│       └── whatsapp_messages.db   # SQLite database file
+├── .env                       # Environment configuration
+└── package.json               # Dependencies and scripts
+npm run bootstrap
+```
+
+**3. Start Server**
+
+```bash
+# Using npm
+npm start
+
+# Using PM2 (recommended for production)
+pm2 start server.js --name whatsapp-ai-bot
+
+# Using systemd service
+sudo systemctl start whatsapp-ai-bot
+```
+
+**4. Port Configuration**
+
+The server runs on port 80 by default. For production:
+
+- Use a reverse proxy (nginx, Apache) for HTTPS
+- Or modify `server.js` to use a different port
+- Ensure firewall rules allow the configured port
+
+### Cloud Deployment
+
+**Azure App Service:**
+
+```bash
+az webapp up --name whatsapp-ai-bot --runtime "NODE|16-lts"
+```
+
+**AWS Elastic Beanstalk:**
+
+```bash
+eb init -p node.js whatsapp-ai-bot
+eb create whatsapp-ai-bot-env
+eb deploy
+```
+
+**Heroku:**
+
+```bash
+heroku create whatsapp-ai-bot
+git push heroku main
+```
+
+**Docker:**
+
+```dockerfile
+FROM node:16
+WORKDIR /app
+COPY package*.json ./
+RUN npm install
+COPY . .
+EXPOSE 80
+CMD ["node", "server.js"]
+```
+
+```bash
+docker build -t whatsapp-ai-bot .
+docker run -p 80:80 --env-file .env whatsapp-ai-bot
+```
+
+## Security
+
+### Environment Variables
+
+- ✅ Never commit `.env` file to version control
+- ✅ Add `.env` to `.gitignore`
+- ✅ Use secure environment variable storage in production
+- ✅ Rotate API keys regularly
+
+### API Token Security
+
+The application validates environment variables at startup:
+
+```javascript
+if (!process.env.WASENDER_API_TOKEN) {
+  console.error(
+    "❌ Error: WASENDER_API_TOKEN is not set in environment variables"
+  );
+  process.exit(1);
+}
+```
+
+### Production Best Practices
+
+1. **HTTPS:** Always use HTTPS in production
+2. **Rate Limiting:** Implement rate limiting for API endpoints
+3. **Authentication:** Add API authentication for sensitive endpoints
+4. **Webhook Validation:** Verify webhook signatures from WhatsApp
+5. **Database Backups:** Regular automated backups of SQLite database
+6. **Monitoring:** Monitor token usage and API costs
+7. **Logging:** Implement structured logging for audit trails
+8. **Error Handling:** Never expose sensitive information in error messages
+
+### Webhook Security
+
+Validate incoming webhooks to prevent unauthorized access:
 
 ```javascript
 // Add webhook signature validation
